import React from 'react';
import { Routes, Route, Navigate, Outlet, useLocation } from 'react-router-dom';
import { useAuth } from '../context/AuthContext';
import ProtectedRoute from './ProtectedRoute';

// Layouts
import BaseLayout from '../layouts/BaseLayout';
import AdminLayout from '../layouts/AdminLayout';
import OwnerLayout from '../layouts/OwnerLayout';
import UserLayout from '../layouts/UserLayout';

// Public Pages
import LandingPage from '../pages/LandingPage';
import HomePage from '../pages/HomePage';
import VenuesPage from '../pages/VenuesPage';
import VenueDetailsPage from '../pages/VenueDetailsPage';
import LoginPage from '../pages/auth/LoginPage';
import RegisterPage from '../pages/auth/RegisterPage';
import ForgotPasswordPage from '../pages/auth/ForgotPasswordPage';
import EmailVerificationPage from '../pages/EmailVerificationPage';
import TermsOfServicePage from '../pages/legal/TermsOfServicePage';
import PrivacyPolicyPage from '../pages/legal/PrivacyPolicyPage';
import UnauthorizedPage from '../pages/UnauthorizedPage';
import NotFoundPage from '../pages/NotFoundPage';

// User Pages
import BookingPage from '../pages/BookingPage';
import PaymentPage from '../pages/PaymentPage';
import MyBookingsPage from '../pages/user/MyBookingsPage';
import UserProfilePage from '../pages/user/ProfilePage';
import UserFavoritesPage from '../pages/user/UserFavoritesPage';
import UserPaymentsPage from '../pages/user/UserPaymentsPage';

// Admin Pages
import AdminDashboard from '../pages/dashboard/AdminDashboard';
import AdminUsersPage from '../pages/admin/AdminUsersPage';
import AdminFacilitiesPage from '../pages/admin/AdminFacilitiesPage';
import AdminAnalyticsPage from '../pages/admin/AdminAnalyticsPage';
import AdminSettingsPage from '../pages/admin/AdminSettingsPage';
import AdminProfilePage from '../pages/admin/AdminProfilePage';

// Owner Pages
import OwnerDashboard from '../pages/owner/OwnerDashboard';
import OwnerCourtsPage from '../pages/owner/OwnerCourtsPage';
import OwnerBookingsPage from '../pages/owner/OwnerBookingsPage';
import OwnerEarningsPage from '../pages/owner/OwnerEarningsPage';
import OwnerSettingsPage from '../pages/owner/OwnerSettingsPage';
import OwnerProfilePage from '../pages/owner/OwnerProfilePage';

// Public route wrapper to handle authentication state
const PublicRoute = ({ children, restricted = false }) => {
  const { isAuthenticated, loading, getDashboardRoute } = useAuth();

  // SKIP loading check for landing page - allow immediate access
  const isLandingPage = window.location.pathname === '/';
  
  // Show loading spinner while checking auth (except for landing page)
  if (loading && !isLandingPage) {
    return (
      <div className="min-h-screen flex items-center justify-center">
        <div className="animate-spin rounded-full h-32 w-32 border-b-2 border-blue-600"></div>
      </div>
    );
  }

  // If this is a restricted route (login/register) and user is authenticated, redirect to dashboard
  if (restricted && isAuthenticated) {
    return <Navigate to={getDashboardRoute()} replace />;
  }

  // Otherwise, show the children
  return children;
};

// Role-based route wrapper
const RoleBasedRoute = ({ allowedRoles, children }) => {
  const { user, isAuthenticated, loading } = useAuth();
  const location = useLocation();
  
  // Show loading while checking auth
  if (loading) {
    return (
      <div className="min-h-screen flex items-center justify-center">
        <div className="animate-spin rounded-full h-32 w-32 border-b-2 border-blue-600"></div>
      </div>
    );
  }
  
  if (!isAuthenticated) {
    return <Navigate to="/login" state={{ from: location.pathname }} replace />;
  }

  // Allow access if user has any of the allowed roles
  const hasAccess = allowedRoles.some(role => user?.role === role);
  
  if (!hasAccess) {
    console.warn(`Access denied. User role: ${user?.role}, Required roles:`, allowedRoles);
    return <Navigate to="/unauthorized" state={{ from: location.pathname }} replace />;
  }

  return children;
};

const AppRoutes = () => {
  const { isAuthenticated, user, loading } = useAuth();

  console.log(' AppRoutes rendering - authenticated:', isAuthenticated, 'user:', user?.role);
  
  // NUCLEAR SOLUTION: Prevent any loading states or auth checks from blocking landing page
  const shouldShowLoadingSpinner = loading && window.location.pathname !== '/';
  
  return (
    <Routes>
      {/* Root route - Landing page accessible to EVERYONE - COMPLETELY ISOLATED FROM AUTH */}
      <Route path="/" element={
        <BaseLayout>
          <LandingPage />
        </BaseLayout>
      } />
      
      {/* Auth Routes */}
      <Route element={
        <PublicRoute restricted={true}>
          <LoginPage />
        </PublicRoute>
      } path="/login" />
      
      <Route element={
        <PublicRoute restricted={true}>
          <ForgotPasswordPage />
        </PublicRoute>
      } path="/forgot-password" />
      
      <Route element={
        <PublicRoute restricted={true}>
          <RegisterPage />
        </PublicRoute>
      } path="/register" />
      
      <Route element={
        <PublicRoute restricted={true}>
          <EmailVerificationPage />
        </PublicRoute>
      } path="/verify-email" />
      
      {/* Public Content Routes */}
      <Route element={
        <PublicRoute>
          <BaseLayout>
            <Outlet />
          </BaseLayout>
        </PublicRoute>
      }>
        <Route path="/home" element={<HomePage />} />
        <Route path="/venues" element={<VenuesPage />} />
        <Route path="/venues/:id" element={<VenueDetailsPage />} />
      </Route>

      {/* User Routes */}
      <Route path="/user" element={
        <RoleBasedRoute allowedRoles={['user']}>
          <UserLayout>
            <Outlet />
          </UserLayout>
        </RoleBasedRoute>
      }>
        <Route index element={<Navigate to="/user/my-bookings" replace />} />
        <Route path="booking" element={<BookingPage />} />
        <Route path="payment" element={<PaymentPage />} />
        <Route path="my-bookings" element={<MyBookingsPage />} />
        <Route path="profile" element={<UserProfilePage />} />
        <Route path="favorites" element={<UserFavoritesPage />} />
        <Route path="payments" element={<UserPaymentsPage />} />
      </Route>

      {/* Owner Routes */}
      <Route path="/owner" element={
        <RoleBasedRoute allowedRoles={['owner']}>
          <OwnerLayout>
            <Outlet />
          </OwnerLayout>
        </RoleBasedRoute>
      }>
        <Route index element={<OwnerDashboard />} />
        <Route path="courts" element={<OwnerCourtsPage />} />
        <Route path="bookings" element={<OwnerBookingsPage />} />
        <Route path="earnings" element={<OwnerEarningsPage />} />
        <Route path="settings" element={<OwnerSettingsPage />} />
<<<<<<< HEAD
=======
        <Route path="profile" element={<OwnerProfilePage />} />
>>>>>>> 22009322
      </Route>

      {/* Admin Routes */}
      <Route path="/admin" element={
        <RoleBasedRoute allowedRoles={['admin']}>
          <AdminLayout>
            <Outlet />
          </AdminLayout>
        </RoleBasedRoute>
      }>
        <Route index element={<AdminDashboard />} />
        <Route path="users" element={<AdminUsersPage />} />
        <Route path="facilities" element={<AdminFacilitiesPage />} />
        <Route path="analytics" element={<AdminAnalyticsPage />} />
        <Route path="settings" element={<AdminSettingsPage />} />
<<<<<<< HEAD
=======
        <Route path="profile" element={<AdminProfilePage />} />
>>>>>>> 22009322
      </Route>

      {/* Legal Pages */}
      <Route path="/terms" element={<TermsOfServicePage />} />
      <Route path="/privacy" element={<PrivacyPolicyPage />} />

      {/* Error Pages */}
      <Route path="/unauthorized" element={
        <BaseLayout>
          <UnauthorizedPage />
        </BaseLayout>
      } />
      
      <Route path="*" element={
        <BaseLayout>
          <NotFoundPage />
        </BaseLayout>
      } />
    </Routes>
  );
};

export default AppRoutes<|MERGE_RESOLUTION|>--- conflicted
+++ resolved
@@ -186,10 +186,6 @@
         <Route path="bookings" element={<OwnerBookingsPage />} />
         <Route path="earnings" element={<OwnerEarningsPage />} />
         <Route path="settings" element={<OwnerSettingsPage />} />
-<<<<<<< HEAD
-=======
-        <Route path="profile" element={<OwnerProfilePage />} />
->>>>>>> 22009322
       </Route>
 
       {/* Admin Routes */}
@@ -205,10 +201,6 @@
         <Route path="facilities" element={<AdminFacilitiesPage />} />
         <Route path="analytics" element={<AdminAnalyticsPage />} />
         <Route path="settings" element={<AdminSettingsPage />} />
-<<<<<<< HEAD
-=======
-        <Route path="profile" element={<AdminProfilePage />} />
->>>>>>> 22009322
       </Route>
 
       {/* Legal Pages */}

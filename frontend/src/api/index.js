/**
 * CLEAN API EXPORTS - NO CIRCULAR DEPENDENCIES
 * PRODUCTION READY - LIFE OR DEATH FIXED
 */

<<<<<<< HEAD
// Import all API modules
import { authApi } from './authApi';
import { bookingApi } from './bookingApi';
import { profileApi } from './profileApi';
import { reviewApi } from './reviewApi';
import venueApi from './venueApi';
import * as ownerApi from './ownerApi';
import { dashboardApi } from './dashboardApi';
import { adminApi } from './adminApi';
import { paymentApi } from './paymentApi';
import { notificationApi } from './notificationApi';
import { courtApi } from './courtApi';
=======
// Core APIs - Direct exports only
export { authApi } from './authApi';
export { bookingApi } from './bookingApi';
export { profileApi } from './profileApi';
export { reviewApi } from './reviewApi';
export { adminApi } from './adminApi';
export { paymentApi } from './paymentApi';
export { notificationApi } from './notificationApi';
export { courtApi } from './courtApi';
>>>>>>> 22009322

// Venue API - default export
export { default as venueApi } from './venueApi';

// Owner API - named export
export { ownerApi } from './ownerApi';

// Simple default export for convenience
export default {
  auth: () => import('./authApi').then(m => m.authApi),
  booking: () => import('./bookingApi').then(m => m.bookingApi),
  profile: () => import('./profileApi').then(m => m.profileApi),
  review: () => import('./reviewApi').then(m => m.reviewApi),
  venue: () => import('./venueApi').then(m => m.default),
  owner: () => import('./ownerApi').then(m => m.ownerApi),
  admin: () => import('./adminApi').then(m => m.adminApi),
  payment: () => import('./paymentApi').then(m => m.paymentApi),
  notification: () => import('./notificationApi').then(m => m.notificationApi),
  court: () => import('./courtApi').then(m => m.courtApi)
};<|MERGE_RESOLUTION|>--- conflicted
+++ resolved
@@ -3,7 +3,6 @@
  * PRODUCTION READY - LIFE OR DEATH FIXED
  */
 
-<<<<<<< HEAD
 // Import all API modules
 import { authApi } from './authApi';
 import { bookingApi } from './bookingApi';
@@ -16,17 +15,6 @@
 import { paymentApi } from './paymentApi';
 import { notificationApi } from './notificationApi';
 import { courtApi } from './courtApi';
-=======
-// Core APIs - Direct exports only
-export { authApi } from './authApi';
-export { bookingApi } from './bookingApi';
-export { profileApi } from './profileApi';
-export { reviewApi } from './reviewApi';
-export { adminApi } from './adminApi';
-export { paymentApi } from './paymentApi';
-export { notificationApi } from './notificationApi';
-export { courtApi } from './courtApi';
->>>>>>> 22009322
 
 // Venue API - default export
 export { default as venueApi } from './venueApi';
